--- conflicted
+++ resolved
@@ -259,26 +259,7 @@
             "RequestedFor"
         };
 
-<<<<<<< HEAD
-        public static readonly List<string> VariablesVulnerableToExecution = new List<string>
-        {
-            Constants.Variables.Build.SourceVersionMessage,
-            Constants.Variables.Build.DefinitionName,
-            Constants.Variables.System.SourceVersionMessage,
-            Constants.Variables.System.DefinitionName,
-            Constants.Variables.System.JobDisplayName,
-            Constants.Variables.System.PhaseDisplayName,
-            Constants.Variables.System.StageDisplayName,
-            Constants.Variables.Release.ReleaseDefinitionName,
-            Constants.Variables.Release.ReleaseEnvironmentName,
-            Constants.Variables.Agent.MachineName,
-            Constants.Variables.Agent.Name,
-        };
-
-        public void ExpandValues(IDictionary<string, string> target)
-=======
         public void ExpandValues(IDictionary<string, string> target, string taskName = null)
->>>>>>> 35cc15cb
         {
             ArgUtil.NotNull(target, nameof(target));
             _trace.Entering();
