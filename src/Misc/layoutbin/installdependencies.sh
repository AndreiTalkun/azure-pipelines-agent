#!/bin/bash

user_id=`id -u`

if [ $user_id -ne 0 ]; then
    echo "Need to run with sudo privilege"
    exit 1
fi

# Determine OS type
# Debian based OS (Debian, Ubuntu, Linux Mint) has /etc/debian_version
# Fedora based OS (Fedora, Redhat, Centos, Oracle Linux 7) has /etc/redhat-release
# SUSE based OS (OpenSUSE, SUSE Enterprise) has ID_LIKE=suse in /etc/os-release
# Mariner based OS (CBL-Mariner) has /etc/mariner-release

function print_repositories_and_deps_warning()
{
    echo "Please make sure that required repositories are connected for relevant package installer."
    echo "For issues with dependencies installation (like 'dependency was not found in repository' or 'problem retrieving the repository index file') - you can reach out to distribution owner for futher support."
}

function print_errormessage()
{
    echo "Can't install dotnet core dependencies."
    print_repositories_and_deps_warning
    echo "You can manually install all required dependencies based on following documentation"
    echo "https://docs.microsoft.com/dotnet/core/install/linux"
}

function print_rhel6message()
{
    echo "We did our best effort to install dotnet core dependencies"
    echo "However, there are some dependencies which require manual installation"
    print_repositories_and_deps_warning
    echo "You can install all remaining required dependencies based on the following documentation"
    echo "https://github.com/dotnet/core/blob/main/Documentation/build-and-install-rhel6-prerequisites.md"
}

function print_rhel6errormessage()
{
    echo "We couldn't install dotnet core dependencies"
    print_repositories_and_deps_warning
    echo "You can manually install all required dependencies based on following documentation"
    echo "https://docs.microsoft.com/dotnet/core/install/linux"
    echo "In addition, there are some dependencies which require manual installation. Please follow this documentation"
    echo "https://github.com/dotnet/core/blob/main/Documentation/build-and-install-rhel6-prerequisites.md"
}

function print_rhel6depricationmessage()
{
    echo "Detected Operation System is not supported by .NET 6 which is required to run this software"
    echo "You can check supported OS on the following documentation: https://github.com/dotnet/core/blob/main/release-notes/6.0/supported-os.md"
}

if [ -e /etc/os-release ]
then
    echo "--------OS Information--------"
    cat /etc/os-release
    echo "------------------------------"

    if [ -e /etc/debian_version ]
    then
        echo "The current OS is Debian based"
        echo "--------Debian Version--------"
        cat /etc/debian_version
        echo "------------------------------"

        # prefer apt over apt-get
        command -v apt
        if [ $? -eq 0 ]
        then
            apt update && apt install -y libkrb5-3 zlib1g debsums && (apt install -y liblttng-ust0 || apt install -y liblttng-ust1)
            if [ $? -ne 0 ]
            then
                echo "'apt' failed with exit code '$?'"
                print_errormessage
                exit 1
            fi

            # debian 10 uses libssl1.1
            # debian 9 uses libssl1.0.2
            # other debian linux use libssl1.0.0            
            apt install -y libssl1.1 || apt install -y libssl1.0.2 || apt install -y libssl1.0.0 || \
                    (wget http://security.ubuntu.com/ubuntu/pool/main/o/openssl/libssl1.1_1.1.1f-1ubuntu2.17_amd64.deb \
                    && dpkg -i libssl1.1_1.1.1f-1ubuntu2.17_amd64.deb)
            if [ $? -ne 0 ]
            then
                echo "'apt' failed with exit code '$?'"
                print_errormessage
                exit 1
            fi

            # libicu versions: libicu70 -> libicu67 -> libicu66 -> libicu63 -> libicu60 -> libicu57 -> libicu55 -> libicu52
            apt install -y libicu70 || apt install -y libicu67 || apt install  -y libicu66 || apt install -y libicu63 || apt install -y libicu60  || apt install -y libicu57 || apt install -y libicu55 || apt install -y libicu52
            if [ $? -ne 0 ]
            then
                echo "'apt' failed with exit code '$?'"
                print_errormessage
                exit 1
            fi
        else
            command -v apt-get
            if [ $? -eq 0 ]
            then
                    apt-get update && apt-get install -y libkrb5-3 zlib1g debsums && (apt-get install -y liblttng-ust0 || apt-get install -y liblttng-ust1)
                if [ $? -ne 0 ]
                then
                    echo "'apt-get' failed with exit code '$?'"
                    print_errormessage
                    exit 1
                fi

                # debian 10 uses libssl1.1
                # debian 9 uses libssl1.0.2
                # other debian linux use libssl1.0.0
                apt-get install -y libssl1.1 || apt-get install -y libssl1.0.2 || apt-get install -y libssl1.0.0 || \
                   (wget http://security.ubuntu.com/ubuntu/pool/main/o/openssl/libssl1.1_1.1.1f-1ubuntu2.17_amd64.deb \
                   && dpkg -i libssl1.1_1.1.1f-1ubuntu2.17_amd64.deb)
                if [ $? -ne 0 ]
                then
                    echo "'apt-get' failed with exit code '$?'"
                    print_errormessage
                    exit 1
                fi

                # libicu versions: libicu->70 libicu67 -> libicu66 -> libicu63 -> libicu60 -> libicu57 -> libicu55 -> libicu52
                apt-get install -y libicu70 || apt-get install -y libicu67 || apt-get install -y libicu66 || apt-get install -y libicu63 || apt-get install -y libicu60 || apt-get install -y libicu57 || apt-get install -y libicu55 || apt-get install -y libicu52
                if [ $? -ne 0 ]
                then
                    echo "'apt-get' failed with exit code '$?'"
                    print_errormessage
                    exit 1
                fi
            else
                echo "Can not find 'apt' or 'apt-get'"
                print_errormessage
                exit 1
            fi
        fi
    elif [ -e /etc/redhat-release ]
    then
        echo "The current OS is Fedora based"
        echo "--------Redhat Version--------"
        cat /etc/redhat-release
        echo "------------------------------"

        # use dnf on fedora
        # use yum on centos and redhat
        if [ -e /etc/fedora-release ]
        then
            command -v dnf
            if [ $? -eq 0 ]
            then
                useCompatSsl=0
                grep -i 'fedora release 28' /etc/fedora-release
                if [ $? -eq 0 ]
                then
                   useCompatSsl=1
                else
                    grep -i 'fedora release 27' /etc/fedora-release
                    if [ $? -eq 0 ]
                    then
                        useCompatSsl=1
                    else
                        grep -i 'fedora release 26' /etc/fedora-release
                        if [ $? -eq 0 ]
                        then
                            useCompatSsl=1
                        fi
                    fi
                fi

                if [ $useCompatSsl -eq 1 ]
                then
                    echo "Use compat-openssl10-devel instead of openssl-devel for Fedora 27/28 (dotnet core requires openssl 1.0.x)"
                    dnf install -y compat-openssl10
                    if [ $? -ne 0 ]
                    then
                        echo "'dnf' failed with exit code '$?'"
                        print_errormessage
                        exit 1
                    fi
                else
                    dnf install -y openssl-libs
                    if [ $? -ne 0 ]
                    then
                        echo "'dnf' failed with exit code '$?'"
                        print_errormessage
                        exit 1
                    fi
                fi

                dnf install -y lttng-ust krb5-libs zlib libicu
                if [ $? -ne 0 ]
                then
                    echo "'dnf' failed with exit code '$?'"
                    print_errormessage
                    exit 1
                fi
            else
                echo "Can not find 'dnf'"
                print_errormessage
                exit 1
            fi
        else
            command -v yum
            if [ $? -eq 0 ]
            then
                yum install -y openssl-libs krb5-libs zlib libicu
                if [ $? -ne 0 ]
                then
                    echo "'yum' failed with exit code '$?'"
                    print_errormessage
                    exit 1
                fi

                # install lttng-ust separately since it's not part of offical package repository, try installing from local package first, then add repo if it's missing
                if ! yum install -y lttng-ust
                then
                    yum install -y wget ca-certificates && wget -P /etc/yum.repos.d/ https://packages.efficios.com/repo.files/EfficiOS-RHEL7-x86-64.repo && rpmkeys --import https://packages.efficios.com/rhel/repo.key && yum updateinfo -y && yum install -y lttng-ust
                fi
                if [ $? -ne 0 ]
                then
                    echo "'lttng-ust' installation failed with exit code '$?'"
                    print_errormessage
                    exit 1
                fi
            else
                echo "Can not find 'yum'"
                print_errormessage
                exit 1
            fi
        fi
    else
        # we might on OpenSUSE
        OSTYPE=$(grep ^ID_LIKE /etc/os-release | cut -f2 -d=)
        if [ -z $OSTYPE ]
        then
            OSTYPE=$(grep ^ID /etc/os-release | cut -f2 -d=)
        fi
        echo $OSTYPE

        # is_sles=1 if it is a SLES OS
        [ -n $OSTYPE ] && ([ $OSTYPE == '"sles"' ] || [ $OSTYPE == '"sles_sap"' ]) && is_sles=1

        if  [[ -n $OSTYPE && ( $OSTYPE == '"suse"'  || $is_sles == 1) ]]
        then
            echo "The current OS is SUSE based"
            command -v zypper
            if [ $? -eq 0 ]
            then
                if [[ -n $is_sles ]]
                then
                    zypper -n install lttng-ust libopenssl1_1 krb5 zlib libicu
                else
                    zypper -n install lttng-ust libopenssl1_0_0 krb5 zlib libicu
                fi

                if [ $? -ne 0 ]
                then
                    echo "'zypper' failed with exit code '$?'"
                    print_errormessage
                    exit 1
                fi
            else
                echo "Can not find 'zypper'"
                print_errormessage
                exit 1
            fi
        elif [ -e /etc/mariner-release ]
        then
            echo "The current OS is Mariner based"
            echo "--------Mariner Version--------"
            cat /etc/mariner-release
            echo "------------------------------"

            command -v yum
            if [ $? -eq 0 ]
                then
                yum install -y icu
                if [ $? -ne 0 ]
                then
                    echo "'yum' failed with exit code '$?'"
                    print_errormessage
                    exit 1
                fi
            else
                echo "Can not find 'yum'"
                print_errormessage
                exit 1
            fi
        else
            echo "Can't detect current OS type based on /etc/os-release."
            print_errormessage
            exit 1
        fi
    fi
elif [ -e /etc/redhat-release ]
# RHEL6 doesn't have an os-release file defined, read redhat-release instead
# We no longer support RHEL6
then
    redhatRelease=$(</etc/redhat-release)
    if [[ $redhatRelease == "CentOS release 6."* || $redhatRelease == "Red Hat Enterprise Linux Server release 6."* ]]
<<<<<<< HEAD
    then        
        echo "NOT SUPPORTED BY DOTNET6. The current OS is Red Hat Enterprise Linux 6 or Centos 6"
=======
    then
        echo "The current OS is Red Hat Enterprise Linux 6 or Centos 6"

        # Install known dependencies, as a best effort.
        # The remaining dependencies are covered by the GitHub doc that will be shown by `print_rhel6message`
        command -v yum
        if [ $? -eq 0 ]
        then
            yum install -y openssl krb5-libs zlib
            if [ $? -ne 0 ]
            then
                echo "'yum' failed with exit code '$?'"
                print_rhel6errormessage
                exit 1
            fi
        else
            echo "Can not find 'yum'"
            print_rhel6errormessage
            exit 1
        fi

        print_rhel6message
>>>>>>> 1bc1fd15
        exit 1
    else
        echo "Unknown RHEL OS version"
        print_errormessage
        exit 1
    fi
else
    echo "Unknown OS version"
    print_errormessage
    exit 1
fi

echo "-----------------------------"
echo " Finish Install Dependencies"
echo "-----------------------------"<|MERGE_RESOLUTION|>--- conflicted
+++ resolved
@@ -301,33 +301,8 @@
 then
     redhatRelease=$(</etc/redhat-release)
     if [[ $redhatRelease == "CentOS release 6."* || $redhatRelease == "Red Hat Enterprise Linux Server release 6."* ]]
-<<<<<<< HEAD
     then        
         echo "NOT SUPPORTED BY DOTNET6. The current OS is Red Hat Enterprise Linux 6 or Centos 6"
-=======
-    then
-        echo "The current OS is Red Hat Enterprise Linux 6 or Centos 6"
-
-        # Install known dependencies, as a best effort.
-        # The remaining dependencies are covered by the GitHub doc that will be shown by `print_rhel6message`
-        command -v yum
-        if [ $? -eq 0 ]
-        then
-            yum install -y openssl krb5-libs zlib
-            if [ $? -ne 0 ]
-            then
-                echo "'yum' failed with exit code '$?'"
-                print_rhel6errormessage
-                exit 1
-            fi
-        else
-            echo "Can not find 'yum'"
-            print_rhel6errormessage
-            exit 1
-        fi
-
-        print_rhel6message
->>>>>>> 1bc1fd15
         exit 1
     else
         echo "Unknown RHEL OS version"
