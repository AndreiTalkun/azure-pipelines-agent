// Copyright (c) Microsoft Corporation.
// Licensed under the MIT License.

using Microsoft.TeamFoundation.DistributedTask.WebApi;
using Microsoft.VisualStudio.Services.Agent.Util;
using Microsoft.VisualStudio.Services.Agent.Worker;
using Microsoft.VisualStudio.Services.Agent;
using System;
using System.Collections.Generic;
using System.IO;
using System.Linq;
using System.Threading;
using System.Threading.Tasks;
using Microsoft.VisualStudio.Services.WebApi;
using Agent.Worker.Release;

namespace Microsoft.VisualStudio.Services.Agent.Worker.Release
{
    public sealed class ReleaseCommandExtension : BaseWorkerCommandExtension
    {
        public ReleaseCommandExtension()
        {
            CommandArea = "release";
            SupportedHostTypes = HostTypes.Release | HostTypes.Deployment;
            InstallWorkerCommand(new ReleaseUpdateReleaseNameCommand());
        }

        private class ReleaseUpdateReleaseNameCommand: IWorkerCommand
        {
            public string Name => "updatereleasename";
            public List<string> Aliases => null;

            public void Execute(IExecutionContext context, Command command)
            {
                var data = command.Data;
                ArgUtil.NotNull(context, nameof(context));
                ArgUtil.NotNull(context.Endpoints, nameof(context.Endpoints));

                Guid projectId = context.Variables.System_TeamProjectId ?? Guid.Empty;
                ArgUtil.NotEmpty(projectId, nameof(projectId));
                
                string releaseId = context.Variables.Release_ReleaseId;
                ArgUtil.NotNull(releaseId, nameof(releaseId));

                if (!String.IsNullOrEmpty(data))
                {
                    // queue async command task to update release name.
                    context.Debug($"Update release name for release: {releaseId} to: {data} at backend.");
                    var commandContext = context.GetHostContext().CreateService<IAsyncCommandContext>();
                    commandContext.InitializeCommandContext(context, StringUtil.Loc("RMUpdateReleaseName"));
                    commandContext.Task = UpdateReleaseNameAsync(commandContext,
                                                                context,
                                                                WorkerUtilities.GetVssConnection(context),
                                                                projectId,
                                                                releaseId,
                                                                data,
                                                                context.CancellationToken);
                    context.AsyncCommands.Add(commandContext);
                }
                else
                {
                    throw new Exception(StringUtil.Loc("RMReleaseNameRequired"));
                }
            }

            private async Task UpdateReleaseNameAsync(
                IAsyncCommandContext commandContext,
                IExecutionContext context,
                VssConnection connection,
                Guid projectId,
                string releaseId,
                string releaseName,
                CancellationToken cancellationToken)
            {
                ReleaseServer releaseServer = new ReleaseServer(connection, projectId);
                var release = await releaseServer.UpdateReleaseName(releaseId, releaseName, cancellationToken);
                commandContext.Output(StringUtil.Loc("RMUpdateReleaseNameForRelease", release.Name, release.Id));
                context.Variables.Set("release.releaseName", release.Name);
            }
        }
<<<<<<< HEAD

        private async Task UpdateReleaseNameAsync(
            IAsyncCommandContext commandContext,
            IExecutionContext context,
            VssConnection connection,
            Guid projectId,
            string releaseId,
            string releaseName,
            CancellationToken cancellationToken)
        {
            ReleaseServer releaseServer = new ReleaseServer(connection, projectId);
            var release = await releaseServer.UpdateReleaseName(releaseId, releaseName, cancellationToken);
            commandContext.Output(StringUtil.Loc("RMUpdateReleaseNameForRelease", release.Name, release.Id));
            context.SetVariable("release.releaseName", release.Name);
        }
=======
>>>>>>> 4d2dc241
    }    

}<|MERGE_RESOLUTION|>--- conflicted
+++ resolved
@@ -38,7 +38,7 @@
 
                 Guid projectId = context.Variables.System_TeamProjectId ?? Guid.Empty;
                 ArgUtil.NotEmpty(projectId, nameof(projectId));
-                
+
                 string releaseId = context.Variables.Release_ReleaseId;
                 ArgUtil.NotNull(releaseId, nameof(releaseId));
 
@@ -78,24 +78,6 @@
                 context.Variables.Set("release.releaseName", release.Name);
             }
         }
-<<<<<<< HEAD
-
-        private async Task UpdateReleaseNameAsync(
-            IAsyncCommandContext commandContext,
-            IExecutionContext context,
-            VssConnection connection,
-            Guid projectId,
-            string releaseId,
-            string releaseName,
-            CancellationToken cancellationToken)
-        {
-            ReleaseServer releaseServer = new ReleaseServer(connection, projectId);
-            var release = await releaseServer.UpdateReleaseName(releaseId, releaseName, cancellationToken);
-            commandContext.Output(StringUtil.Loc("RMUpdateReleaseNameForRelease", release.Name, release.Id));
-            context.SetVariable("release.releaseName", release.Name);
-        }
-=======
->>>>>>> 4d2dc241
-    }    
+    }
 
 }