// Copyright (c) Microsoft Corporation.
// Licensed under the MIT License.

using Microsoft.TeamFoundation.DistributedTask.WebApi;
using Microsoft.VisualStudio.Services.Agent.Util;
using Microsoft.VisualStudio.Services.Common;
using Microsoft.VisualStudio.Services.WebApi;
using Pipelines = Microsoft.TeamFoundation.DistributedTask.Pipelines;
using System;
using System.Collections.Generic;
using System.Linq;
using Agent.Sdk;

namespace Microsoft.VisualStudio.Services.Agent.Worker
{
    public class WorkerUtilities
    {
        public static VssConnection GetVssConnection(IExecutionContext context)
        {
            ArgUtil.NotNull(context, nameof(context));
            ArgUtil.NotNull(context.Endpoints, nameof(context.Endpoints));

            ServiceEndpoint systemConnection = context.Endpoints.FirstOrDefault(e => string.Equals(e.Name, WellKnownServiceEndpointNames.SystemVssConnection, StringComparison.OrdinalIgnoreCase));
            ArgUtil.NotNull(systemConnection, nameof(systemConnection));
            ArgUtil.NotNull(systemConnection.Url, nameof(systemConnection.Url));

            VssCredentials credentials = VssUtil.GetVssCredential(systemConnection);
            ArgUtil.NotNull(credentials, nameof(credentials));
            ITraceWriter trace = context.GetTraceWriter();
            VssConnection connection = VssUtil.CreateConnection(systemConnection.Url, credentials, trace);
            return connection;
        }

        public static Pipelines.AgentJobRequestMessage ScrubPiiData(Pipelines.AgentJobRequestMessage message)
        {
            ArgUtil.NotNull(message, nameof(message));

            var scrubbedVariables = new Dictionary<string, VariableValue>();

            // Scrub the known PII variables
            foreach (var variable in message.Variables)
            {
                if (Variables.PiiVariables.Contains(variable.Key) ||
                    (variable.Key.StartsWith(Variables.PiiArtifactVariablePrefix, StringComparison.OrdinalIgnoreCase)
                    && Variables.PiiArtifactVariableSuffixes.Any(varSuffix => variable.Key.EndsWith(varSuffix, StringComparison.OrdinalIgnoreCase))))
                {
                    scrubbedVariables[variable.Key] = "[PII]";
                }
                else
                {
                    scrubbedVariables[variable.Key] = variable.Value;
                }
            }

            var scrubbedRepositories = new List<Pipelines.RepositoryResource>();

            // Scrub the repository resources
            foreach (var repository in message.Resources.Repositories)
            {
                Pipelines.RepositoryResource scrubbedRepository = repository.Clone();

                var versionInfo = repository.Properties.Get<Pipelines.VersionInfo>(Pipelines.RepositoryPropertyNames.VersionInfo);

                if (versionInfo != null)
                {
                    scrubbedRepository.Properties.Set(
                        Pipelines.RepositoryPropertyNames.VersionInfo,
                        new Pipelines.VersionInfo()
                        {
                            Author = "[PII]"
                        });
                }

                scrubbedRepositories.Add(scrubbedRepository);
            }

            var scrubbedJobResources = new Pipelines.JobResources();

            scrubbedJobResources.Containers.AddRange(message.Resources.Containers);
            scrubbedJobResources.Endpoints.AddRange(message.Resources.Endpoints);
            scrubbedJobResources.Repositories.AddRange(scrubbedRepositories);
            scrubbedJobResources.SecureFiles.AddRange(message.Resources.SecureFiles);

            // Reconstitute a new agent job request message from the scrubbed parts
            return new Pipelines.AgentJobRequestMessage(
                plan: message.Plan,
                timeline: message.Timeline,
                jobId: message.JobId,
                jobDisplayName: message.JobDisplayName,
                jobName: message.JobName,
                jobContainer: message.JobContainer,
                jobSidecarContainers: message.JobSidecarContainers,
                variables: scrubbedVariables,
                maskHints: message.MaskHints,
                jobResources: scrubbedJobResources,
                workspaceOptions: message.Workspace,
                steps: message.Steps);
        }

        // We want to prevent vso commands from running in scripts with some variables
        public static Pipelines.AgentJobRequestMessage DeactivateVsoCommandsFromJobMessageVariables(Pipelines.AgentJobRequestMessage message)
        {
            ArgUtil.NotNull(message, nameof(message));
            ArgUtil.NotNull(message.Variables, nameof(message.Variables));

            var deactivatedVariables = new Dictionary<string, VariableValue>(message.Variables, StringComparer.OrdinalIgnoreCase);

<<<<<<< HEAD
            foreach (var variableName in Variables.VariablesVulnerableToExecution)
=======
            foreach (var variableName in Constants.Variables.VariablesVulnerableToExecution)
>>>>>>> 35cc15cb
            {
                if (deactivatedVariables.TryGetValue(variableName, out var variable))
                {
                    var deactivatedVariable = variable ?? new VariableValue();

                    deactivatedVariables[variableName] = StringUtil.DeactivateVsoCommands(deactivatedVariable.Value);
                }
            }

            return new Pipelines.AgentJobRequestMessage(
                plan: message.Plan,
                timeline: message.Timeline,
                jobId: message.JobId,
                jobDisplayName: message.JobDisplayName,
                jobName: message.JobName,
                jobContainer: message.JobContainer,
                jobSidecarContainers: message.JobSidecarContainers,
                variables: deactivatedVariables,
                maskHints: message.MaskHints,
                jobResources: message.Resources,
                workspaceOptions: message.Workspace,
                steps: message.Steps);
        }
    }
}<|MERGE_RESOLUTION|>--- conflicted
+++ resolved
@@ -105,11 +105,7 @@
 
             var deactivatedVariables = new Dictionary<string, VariableValue>(message.Variables, StringComparer.OrdinalIgnoreCase);
 
-<<<<<<< HEAD
-            foreach (var variableName in Variables.VariablesVulnerableToExecution)
-=======
             foreach (var variableName in Constants.Variables.VariablesVulnerableToExecution)
->>>>>>> 35cc15cb
             {
                 if (deactivatedVariables.TryGetValue(variableName, out var variable))
                 {
